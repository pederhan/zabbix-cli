--- conflicted
+++ resolved
@@ -41,11 +41,7 @@
         move(abs_path, file_path)
 
     except Exception as e:
-<<<<<<< HEAD
         print('\n[ERROR]: + str(e) + \n')
-=======
-        print '\n[ERROR]: %s\n', e
->>>>>>> 7aa9cf42
 
 if __name__ == "__main__":
 
@@ -82,11 +78,7 @@
         try:
             makedirs(zabbixconfdir)
         except Exception as e:
-<<<<<<< HEAD
             print('\n[ERROR]: '+ str(e) + '\n')
-=======
-            print '\n[ERROR]: %s\n', e
->>>>>>> 7aa9cf42
 
     #
     # /etc/zabbix-cli.conf will be created under installation of
@@ -99,11 +91,8 @@
             copy2(defconf, zabbixconfdir)
 
         except Exception as e:
-<<<<<<< HEAD
             print('\n[ERROR]: '+ str(e) + '\n')
-=======
-            print '\n[ERROR]: %s\n', e
->>>>>>> 7aa9cf42
+
     else:
         print("Cannot find /etc/zabbix-cli/zabbix-cli.conf file. ERROR with zabbix-cli installation.")
         sys.exit(1)
